--- conflicted
+++ resolved
@@ -487,35 +487,6 @@
             Fixtures::TestCase.for_specific("html5", "rdfa1.1", Fixtures::TestCase::Test.required) do |t|
               next if %w(0198 0225 0284 0295 0319 0329).include?(t.num)
               specify "test #{t.num}: #{t.description}" do
-<<<<<<< HEAD
-                begin
-                  input = t.input("html5", "rdfa1.1")
-                  @graph = RDF::Repository.load(t.input("html5", "rdfa1.1"))
-                  result = serialize(:haml => template, :haml_options => {:ugly => false})
-                  graph2 = parse(result, :format => :rdfa)
-                  # Need to put this in to avoid problems with added markup
-                  statements = graph2.query(:object => RDF::URI("http://rdf.kellogg-assoc.com/css/distiller.css")).to_a
-                  statements.each {|st| graph2.delete(st)}
-                  #puts graph2.dump(:ttl)
-                  graph2.should be_equivalent_graph(@graph, :trace => @debug.unshift(result).join("\n"))
-                rescue RSpec::Expectations::ExpectationNotMetError => e
-                  if %w(0198).include?(t.num) || t.description =~ /XMLLiteral/
-                    pending("XMLLiteral aren't serialized canonically")
-                  elsif %w(0225).include?(t.num)
-                    pending("Serializing multiple lists")
-                  elsif %w(0284).include?(t.num)
-                    pending("Minor change in time element")
-                  elsif %w(0295).include?(t.num)
-                    pending("Benchmark entry count")
-                  elsif %w(0319).include?(t.num)
-                    pending("Relative IRIs")
-                  elsif %w(0329).include?(t.num)
-                    pending("Pathological spaces")
-                  else
-                    raise
-                  end
-                end
-=======
                 input = t.input("html5", "rdfa1.1")
                 @graph = RDF::Repository.load(t.input("html5", "rdfa1.1"))
                 result = serialize(:haml => template, :haml_options => {:ugly => false})
@@ -525,7 +496,6 @@
                 statements.each {|st| graph2.delete(st)}
                 #puts graph2.dump(:ttl)
                 graph2.should be_equivalent_graph(@graph, :trace => @debug.unshift(result.force_encoding("utf-8")).join("\n"))
->>>>>>> fc9be09a
               end
             end
           end
