require 'rubygems'

begin
  gem 'jeweler'
  require 'jeweler'
  Jeweler::Tasks.new do |gemspec|
    gemspec.name = "rdf-rdfa"
    gemspec.summary = "RDFa parser for RDF.rb."
    gemspec.description = <<-DESCRIPTION
    RDF::RDFa is an RDFa parser for Ruby using the RDF.rb library suite.
    DESCRIPTION
    gemspec.email = "gregg@kellogg-assoc.com"
    gemspec.homepage = "http://github.com/gkellogg/rdf-rdfa"
<<<<<<< HEAD
    gemspec.authors = ["Gregg Kellogg"]
    gemspec.add_dependency('nokogiri', '>= 1.3.3')
=======
    gemspec.authors = ["Gregg Kellogg", "Nicholas Humfrey"]
>>>>>>> c4098591
    gemspec.add_dependency('rdf', '>= 0.1.6')
    gemspec.add_dependency('nokogiri', '>= 1.3.3')
    gemspec.add_dependency('patron', '>= 0.4.6')
    gemspec.add_development_dependency('rspec')
    gemspec.add_development_dependency('rdf-spec')
    gemspec.add_development_dependency('activesupport', '>= 2.3.0')
    gemspec.extra_rdoc_files     = %w(README.rdoc History.txt AUTHORS)
  end
  Jeweler::GemcutterTasks.new
rescue LoadError
  puts "Jeweler not available. Install it with: sudo gem install technicalpickles-jeweler -s http://gems.github.com"
end

require 'spec/rake/spectask'
Spec::Rake::SpecTask.new(:spec) do |spec|
  spec.libs << 'lib' << 'spec'
  spec.spec_files = FileList['spec/*_spec.rb']
end

desc "Run specs through RCov"
Spec::Rake::SpecTask.new("spec:rcov") do |spec|
  spec.libs << 'lib' << 'spec'
  spec.pattern = 'spec/*_spec.rb'
  spec.rcov = true
end

desc "Generate HTML report specs"
Spec::Rake::SpecTask.new("doc:spec") do |spec|
  spec.libs << 'lib' << 'spec'
  spec.spec_files = FileList['spec/*_spec.rb']
  spec.spec_opts = ["--format", "html:doc/spec.html"]
end

task :default => :spec<|MERGE_RESOLUTION|>--- conflicted
+++ resolved
@@ -11,12 +11,7 @@
     DESCRIPTION
     gemspec.email = "gregg@kellogg-assoc.com"
     gemspec.homepage = "http://github.com/gkellogg/rdf-rdfa"
-<<<<<<< HEAD
-    gemspec.authors = ["Gregg Kellogg"]
-    gemspec.add_dependency('nokogiri', '>= 1.3.3')
-=======
     gemspec.authors = ["Gregg Kellogg", "Nicholas Humfrey"]
->>>>>>> c4098591
     gemspec.add_dependency('rdf', '>= 0.1.6')
     gemspec.add_dependency('nokogiri', '>= 1.3.3')
     gemspec.add_dependency('patron', '>= 0.4.6')
