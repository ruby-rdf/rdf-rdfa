require 'haml'
require 'cgi'

require 'rdf/rdfa/patches/graph_properties'

module RDF::RDFa
  ##
  # An RDFa 1.1 serialiser in Ruby. The RDFa serializer makes use of Haml templates,
  # allowing runtime-replacement with alternate templates. Note, however, that templates
  # should be checked against the W3C test suite to ensure that valid RDFa is emitted.
  #
  # Note that the natural interface is to write a whole graph at a time.
  # Writing statements or Triples will create a graph to add them to
  # and then serialize the graph.
  #
  # The writer will add prefix definitions, and use them for creating @prefix definitions, and minting CURIEs
  #
  # @example Obtaining a RDFa writer class
  #   RDF::Writer.for(:html)         #=> RDF::RDFa::Writer
  #   RDF::Writer.for("etc/test.html")
  #   RDF::Writer.for(:file_name      => "etc/test.html")
  #   RDF::Writer.for(:file_extension => "html")
  #   RDF::Writer.for(:content_type   => "application/xhtml+xml")
  #   RDF::Writer.for(:content_type   => "text/html")
  #
  # @example Serializing RDF graph into an XHTML+RDFa file
  #   RDF::RDFa::Write.open("etc/test.html") do |writer|
  #     writer << graph
  #   end
  #
  # @example Serializing RDF statements into an XHTML+RDFa file
  #   RDF::RDFa::Writer.open("etc/test.html") do |writer|
  #     graph.each_statement do |statement|
  #       writer << statement
  #     end
  #   end
  #
  # @example Serializing RDF statements into an XHTML+RDFa string
  #   RDF::RDFa::Writer.buffer do |writer|
  #     graph.each_statement do |statement|
  #       writer << statement
  #     end
  #   end
  #
  # @example Creating @base and @prefix definitions in output
  #   RDF::RDFa::Writer.buffer(:base_uri => "http://example.com/", :prefixes => {
  #       :foaf => "http://xmlns.com/foaf/0.1/"}
  #   ) do |writer|
  #     graph.each_statement do |statement|
  #       writer << statement
  #     end
  #   end
  #
  # @example Creating @profile definitions in output
  #   RDF::RDFa::Writer.buffer(:profile => "http://example.com/profile") do |writer|
  #     graph.each_statement do |statement|
  #       writer << statement
  #     end
  #   end
  #
  # @author [Gregg Kellogg](http://kellogg-assoc.com/)
  class Writer < RDF::Writer
    format RDF::RDFa::Format
    
    # Defines rdf:type of subjects to be emitted at the beginning of the document.
    # @return [Array<URI>]
    attr :top_classes
    
    # Defines order of predicates to use in heading.
    # @return [Array<URI>]
    attr :heading_predicates

    HAML_OPTIONS = {
      :ugly => false, # to preserve whitespace without using entities
    }

    # @return [Graph] Graph of statements serialized
    attr_accessor :graph

    # @return [URI] Base URI used for relativizing URIs
    attr_accessor :base_uri
    
    ##
    # Initializes the RDFa writer instance.
    #
    # @param  [IO, File] output
    #   the output stream
    # @param  [Hash{Symbol => Object}] options
    #   any additional options
    # @option options [Boolean]  :canonicalize (false)
    #   whether to canonicalize literals when serializing
    # @option options [Hash]     :prefixes     (Hash.new)
    #   the prefix mappings to use
    # @option options [#to_a]     :profiles     (Array.new)
    #   List of profiles to add to document. This will use terms, prefix definitions and default-vocabularies
    #   identified within the profiles (taken in reverse order) to determine how to serialize terms
    # @option options [#to_s]    :base_uri     (nil)
    #   the base URI to use when constructing relative URIs, set as html>head>base.href
    # @option options [#to_s]   :lang   (nil)
    #   Output as root @lang attribute, and avoid generation _@lang_ where possible
    # @option options [Boolean]  :standard_prefixes   (false)
    #   Add standard prefixes to _prefixes_, if necessary.
    # @option options [Repository] :profile_repository (nil)
    #   Repository to find and save profile graphs.
    # @option options [Array<RDF::URI>] :top_classes ([RDF::RDFS.Class])
    #   Defines rdf:type of subjects to be emitted at the beginning of the document.
    # @option options [Array<RDF::URI>] :heading_predicates ([RDF::RDFS.label, RDF::DC.title])
    #   Defines order of predicates to use in heading.
    # @option options [Hash{Symbol => String}] :haml (DEFAULT_HAML)
    #   HAML templates used for generating code
    # @option options [Hash] :haml_options (HAML_OPTIONS)
    #   Options to pass to Haml::Engine.new. Default options set :ugly => false
    #   to ensure that whitespace in literals with newlines is properly preserved.
    # @yield  [writer]
    # @yieldparam [RDF::Writer] writer
    def initialize(output = $stdout, options = {}, &block)
      self.profile_repository = options[:profile_repository] if options[:profile_repository]
      super do
        @uri_to_term_or_curie = {}
        @uri_to_prefix = {}
        @top_classes = options[:top_classes] || [RDF::RDFS.Class]
        @heading_predicates = options[:heading_predicates] || [RDF::RDFS.label, RDF::DC.title]
        @graph = RDF::Graph.new

        block.call(self) if block_given?
      end
    end

    # @return [Hash<Symbol => String>]
    def haml_template
      @options[:haml] || DEFAULT_HAML
    end

    # @return [RDF::Repository]
    def profile_repository
      Profile.repository
    end
    
    # @param [RDF::Repository] repo
    # @return [RDF::Repository]
    def profile_repository=(repo)
      Profile.repository = repo
    end
    
    ##
    # Write whole graph
    #
    # @param  [Graph] graph
    # @return [void]
    def write_graph(graph)
      @graph = graph
    end

    ##
    # Addes a statement to be serialized
    # @param  [RDF::Statement] statement
    # @return [void]
    def write_statement(statement)
      @graph.insert(statement)
    end

    ##
    # Addes a triple to be serialized
    # @param  [RDF::Resource] subject
    # @param  [RDF::URI]      predicate
    # @param  [RDF::Value]    object
    # @return [void]
    # @raise  [NotImplementedError] unless implemented in subclass
    # @abstract
    def write_triple(subject, predicate, object)
      @graph.insert(Statement.new(subject, predicate, object))
    end

    ##
    # Outputs the XHTML+RDFa representation of all stored triples.
    #
    # @return [void]
    def write_epilogue
      @base_uri = @options[:base_uri]
      @lang = @options[:lang]
      @debug = @options[:debug]
      self.reset

      add_debug "\nserialize: graph size: #{@graph.size}"

      preprocess

      add_debug "\nserialize: graph prefixes: #{prefixes.inspect}"

      # Profiles
      profile = @options[:profiles].join(" ") if @options[:profiles]

      # Prefixes
      prefix = prefixes.keys.map {|pk| "#{pk}: #{prefixes[pk]}"}.sort.join(" ") unless prefixes.empty?

      subjects = order_subjects
      
      # If the first subject has a predicate which we recognize has being for a title,
      # use it as the document title.
      @graph.properties(subjects.first).each do |pred, value|
        next unless heading_predicates.include?(pred)
        @doc_title ||= value.first
      end

      # Generate document
      doc = render_document(subjects,
        :lang     => @lang,
        :base     => @base_uri,
        :title    => @doc_title,
        :profile  => profile,
        :prefix   => prefix) do |s|
        subject(s)
      end
      @output.write(doc)
    end

    protected

    # Render document using haml_template[:doc].
    # Yields each subject to be rendered separately.
    #
    # The default Haml template is:
    #     !!! XML
    #     !!! 5
    #     %html{:xmlns => "http://www.w3.org/1999/xhtml", :lang => lang, :profile => profile, :prefix => prefix}
    #       - if base || title
    #         %head
    #           - if base
    #             %base{:href => base}
    #           - if title
    #             %title= title
    #       %body
    #         - subjects.each do |subject|
    #           != yield(subject)
    #
    # @param [Array<RDF::Resource>] subjects
    #   Ordered list of subjects. Template must yield to each subject, which returns
    #   the serialization of that subject (@see subject_template)
    # @param [Hash{Symbol => Object}] options Rendering options passed to Haml render.
    # @option options [RDF::URI] base (nil)
    #   Base URI added to document, used for shortening URIs within the document.
    # @option options [Symbol, String] language (nil)
    #   Value of @lang attribute in document, also allows included literals to omit
    #   an @lang attribute if it is equivalent to that of the document.
    # @option options [String] title (nil)
    #   Value of html>head>title element.
    # @option options [String] profile (nil)
    #   Value of @profile attribute.
    # @option options [String] prefix (nil)
    #   Value of @prefix attribute.
    # @option options [String] haml (haml_template[:doc])
    #   Haml template to render.
    # @yield [subject]
    #   Yields each subject
    # @yieldparam [RDF::URI] subject
    # @yieldreturn [:ignored]
    # @return String
    #   The rendered document is returned as a string
    def render_document(subjects, options = {})
      template = options[:haml] || :doc
      options = {
        :prefix => nil,
        :profile => nil,
        :subjects => subjects,
        :title => nil,
      }.merge(options)
      hamlify(template, options) do |subject|
        yield(subject) if block_given?
      end
    end
    
    # Render a subject using haml_template[:subject].
    #
    # The _subject_ template may be called either as a top-level element, or recursively under another element
    # if the _rel_ local is not nil.
    #
    # Yields each predicate/property to be rendered separately (@see render_property_value and
    # render_property_values).
    #
    # The default Haml template is:
    #     - if element == :li
    #       %li{:about => get_curie(subject), :typeof => typeof}
    #         - if typeof
    #           %span.type!= typeof
    #         - predicates.each do |predicate|
    #           != yield(predicate)
    #     - elsif rel && typeof
    #       %div{:rel => get_curie(rel)}
    #         %div{:about => get_curie(subject), :typeof => typeof}
    #           %span.type!= typeof
    #           - predicates.each do |predicate|
    #             != yield(predicate)
    #     - elsif rel
    #       %div{:rel => get_curie(rel), :resource => get_curie(subject)}
    #         - predicates.each do |predicate|
    #           != yield(predicate)
    #     - else
    #       %div{:about => get_curie(subject), :typeof => typeof}
    #         - if typeof
    #           %span.type!= typeof
    #         - predicates.each do |predicate|
    #           != yield(predicate)
    #
    # @param [Array<RDF::Resource>] subject
    #   Subject to render
    # @param [Array<RDF::Resource>] predicates
    #   Predicates of subject. Each property is yielded for separate rendering.
    # @param [Hash{Symbol => Object}] options Rendering options passed to Haml render.
    # @option options [String] about (nil)
    #   About description, a CURIE, URI or Node definition.
    #   May be nil if no @about is rendered (e.g. unreferenced Nodes)
    # @option options [String] resource (nil)
    #   Resource description, a CURIE, URI or Node definition.
    #   May be nil if no @resource is rendered
    # @option options [String] rel (nil)
    #   Optional @rel property description, a CURIE, URI or Node definition.
    # @option options [String] typeof (nil)
    #   RDF type as a CURIE, URI or Node definition.
    #   If :about is nil, this defaults to the empty string ("").
    # @option options [:li, nil] element (nil)
    #   Render with <li>, otherwise with template default.
    # @option options [String] haml (haml_template[:subject])
    #   Haml template to render.
    # @yield [predicate]
    #   Yields each predicate
    # @yieldparam [RDF::URI] predicate
    # @yieldreturn [:ignored]
    # @return String
    #   The rendered document is returned as a string
    # Return Haml template for document from haml_template[:subject]
    def render_subject(subject, predicates, options = {})
      template = options[:haml] || :subject
      options = {
        :about      => (get_curie(subject) unless options[:rel]),
        :element    => nil,
        :predicates => predicates,
        :rel        => nil,
        :resource   => (get_curie(subject) if options[:rel]),
        :subject    => subject,
        :typeof     => nil,
      }.merge(options)
      hamlify(template, options) do |predicate|
        yield(predicate) if block_given?
      end
    end
    
    # Render a single- or multi-valued predicate using haml_template[:property_value] or haml_template[:property_values].
    # Yields each object for optional rendering. The block should only
    # render for recursive subject definitions (i.e., where the object
    # is also a subject and is rendered underneath the first referencing subject).
    #
    # The default Haml template for a single-valued property is:
    #     - object = objects.first
    #     - if heading_predicates.include?(predicate) && object.literal?
    #       %h1{:property => get_curie(predicate), :content => get_content(object), :lang => get_lang(object), :datatype => get_dt_curie(object)}&= get_value(object)
    #     - else
    #       %div.property
    #         %span.label
    #           = get_predicate_name(predicate)
    #         - if res = yield(object)
    #           != res
    #         - elsif object.node?
    #           %span{:resource => get_curie(object), :rel => get_curie(predicate)}= get_curie(object)
    #         - elsif object.uri?
    #           %a{:href => object.to_s, :rel => get_curie(predicate)}= object.to_s
    #         - elsif object.datatype == RDF.XMLLiteral
    #           %span{:property => get_curie(predicate), :lang => get_lang(object), :datatype => get_dt_curie(object)}<!= get_value(object)
    #         - else
    #           %span{:property => get_curie(predicate), :content => get_content(object), :lang => get_lang(object), :datatype => get_dt_curie(object)}&= get_value(object)
    #
    # The default Haml template for a multi-valued property is:
    #   %div.property
    #     %span.label
    #       = get_predicate_name(predicate)
    #     %ul{:rel => (get_curie(rel) if rel), :property => (get_curie(property) if property)}
    #       - objects.each do |object|
    #         - if res = yield(object)
    #           != res
    #         - elsif object.node?
    #           %li{:resource => get_curie(object)}= get_curie(object)
    #         - elsif object.uri?
    #           %li
    #             %a{:href => object.to_s}= object.to_s
    #         - elsif object.datatype == RDF.XMLLiteral
    #           %li{:lang => get_lang(object), :datatype => get_curie(object.datatype)}<!= get_value(object)
    #         - else
    #           %li{:content => get_content(object), :lang => get_lang(object), :datatype => get_dt_curie(object)}&= get_value(object)
    #
    # @param [Array<RDF::Resource>] predicate
    #   Predicate to render.
    # @param [Array<RDF::Resource>] objects
    #   List of objects to render.
    #   If the list contains only a single element, the :property_value template will be used.
    #   Otherwise, the :property_values template is used.
    # @param [RDF::Resource] property
    #   Value of @property, which should only be defined for literal objects
    # @param [RDF::Resource] rel
    #   Value of @rel, which should only be defined for Node or URI objects.
    # @param [Hash{Symbol => Object}] options Rendering options passed to Haml render.
    # @option options [String] haml (haml_template[:property_value], haml_template[:property_values])
    #   Haml template to render. Otherwise, uses haml_template[:property_value] or haml_template[:property_values]
    #   depending on the cardinality of objects.
    # @yield [object]
    #   Yields object.
    # @yieldparam [RDF::Resource] object
    # @yieldreturn [String, nil]
    #   The block should only return a string for recursive object definitions.
    # @return String
    #   The rendered document is returned as a string
    def render_property(predicate, objects, property, rel, options = {})
      template = options[:haml] || (objects.to_a.length == 1 ? :property_value : :property_values)
      options = {
        :objects    => objects,
        :predicate  => predicate,
        :property   => property,
        :rel        => rel,
      }.merge(options)
      hamlify(template, options) do |object|
        yield(object) if block_given?
      end
    end
    
    # Perform any preprocessing of statements required
    # @return [ignored]
    def preprocess
      # Load profiles
      # Add terms and prefixes to local store for converting URIs
      # Keep track of vocabulary from left-most profile
      [@options[:profiles]].flatten.compact.reverse.each do |uri|
        prof = Profile.find(uri)
        prof.prefixes.each_pair do |k, v|
          @uri_to_prefix[v] = k
        end
        
        prof.terms.each_pair do |k, v|
          @uri_to_term_or_curie[v] = RDF::URI.intern(k)
        end
        
        @vocabulary = prof.vocabulary.to_s
      end
      
      # Load defined prefixes
      (@options[:prefixes] || {}).each_pair do |k, v|
        @uri_to_prefix[v.to_s] = k
      end
      @options[:prefixes] = {}  # Will define actual used when matched
      
      # Process each statement to establish CURIEs and Terms
      @graph.each {|statement| preprocess_statement(statement)}
    end
    
    # Order subjects for output. Override this to output subjects in another order.
    #
    # Uses top_classes
    # @return [Array<Resource>] Ordered list of subjects
    def order_subjects
      seen = {}
      subjects = []
      
      top_classes.each do |class_uri|
        graph.query(:predicate => RDF.type, :object => class_uri).map {|st| st.subject}.sort.uniq.each do |subject|
          #add_debug "order_subjects: #{subject.inspect}"
          subjects << subject
          seen[subject] = @top_levels[subject] = true
        end
      end
      
      # Sort subjects by resources over nodes, ref_counts and the subject URI itself
      recursable = @subjects.keys.
        select {|s| !seen.include?(s)}.
        map {|r| [r.is_a?(RDF::Node) ? 1 : 0, ref_count(r), r]}.
        sort
      
      subjects += recursable.map{|r| r.last}
    end
    
    # Take a hash from predicate uris to lists of values.
    # Sort the lists of values.  Return a sorted list of properties.
    #
    # @param [Hash{String => Array<Resource>}] properties A hash of Property to Resource mappings
    # @return [Array<String>}] Ordered list of properties.
    def order_properties(properties)
      properties.keys.each do |k|
        properties[k] = properties[k].sort do |a, b|
          a_li = a.is_a?(RDF::URI) && get_curie(a) && get_curie(a).to_s =~ /:_\d+$/ ? a.to_i : a.to_s
          b_li = b.is_a?(RDF::URI) && get_curie(b) && get_curie(b).to_s =~ /:_\d+$/ ? b.to_i : b.to_s
          
          a_li <=> b_li
        end
      end
      
      # Make sorted list of properties
      prop_list = []
      
      properties.keys.sort.each do |prop|
        prop = prop =~ /^_:(.*)$/ ? RDF::Node.intern($1) : RDF::URI.intern(prop)
        next if prop_list.include?(prop)
        prop_list << prop
      end
      
      add_debug "order_properties: #{prop_list.inspect}"
      prop_list
    end

    # Perform any statement preprocessing required. This is used to perform reference counts and determine required
    # prefixes.
    # @param [RDF::Statement] statement
    # @return [ignored]
    def preprocess_statement(statement)
      #add_debug "preprocess: #{statement.inspect}"
      references = ref_count(statement.object) + 1
      @references[statement.object] = references
      @subjects[statement.subject] = true
      get_curie(statement.subject)
      get_curie(statement.predicate)
      get_curie(statement.object)
      get_curie(statement.object.datatype) if statement.object.literal? && statement.object.has_datatype?
    end
    
    # Reset parser to run again
    def reset
      @depth = 0
      prefixes = {}
      @references = {}
      @serialized = {}
      @subjects = {}
      @top_levels = {}
    end

    protected

    # Display a subject.
    #
    # @example Displays a subject as a Resource Definition:
    #   <div typeof="rdfs:Resource" about="http://example.com/resource">
    #     <h1 property="dc:title">label</h1>
    #     <ul>
    #       <li content="2009-04-30T06:15:51Z" property="dc:created">2009-04-30T06:15:51+00:00</li>
    #     </ul>
    #   </div>
    #
    # @param [RDF::Resource] subject
    # @param [Hash{Symbol => Object}] options
    # @option options [:li, nil] :element(:div)
    #   Serialize using <li> rather than template default element
    # @option options [RDF::Resource] :rel (nil)
    #   Optional @rel property
    # @return [Nokogiri::XML::Element, {Namespace}]
    def subject(subject, options = {})
      return if is_done?(subject)
      
      subject_done(subject)
      
      properties = @graph.properties(subject)
      prop_list = order_properties(properties)
      
      # Find appropriate template
      curie ||= case
      when subject.node?
        subject.to_s if ref_count(subject) >= (@depth == 0 ? 0 : 1)
      else
        get_curie(subject)
      end

      typeof = [properties.delete(RDF.type.to_s)].flatten.compact.map {|r| get_curie(r)}.join(" ")
      typeof = nil if typeof.empty?
      
      # Nodes without a curie need a blank @typeof to generate a subject
      typeof ||= "" unless curie
      prop_list -= [RDF.type.to_s]

      add_debug "subject: #{curie.inspect}, typeof: #{typeof.inspect}, props: #{prop_list.inspect}"

      # Render this subject
      # If :rel is specified and :typeof is nil, use @resource instead of @about.
      # Pass other options from calling context
      render_opts = {:typeof => typeof}.merge(options)
      render_subject(subject, prop_list, render_opts) do |pred|
        depth do
          values = properties[pred.to_s]
          add_debug "subject: #{get_curie(subject)}, pred: #{get_curie(pred)}, values: #{values.inspect}"
          predicate(pred, values)
        end
      end
    end
    
    # Write a predicate with one or more values.
    #
    # Values may be a combination of Literal and Resource (Node or URI).
    # @param [RDF::Resource] predicate
    #   Predicate to serialize
    # @param [Array<RDF::Resource>] objects
    #   Objects to serialize
    # @return [String]
    def predicate(predicate, objects)
      add_debug "predicate: #{predicate.inspect}, objects: #{objects}"
      
      return if objects.to_a.empty?
      
      add_debug("predicate: #{get_curie(predicate)}")
      property = predicate if objects.any?(&:literal?)
      rel      = predicate if objects.any?(&:uri?) || objects.any?(&:node?)
      render_property(predicate, objects, property, rel) do |o|
        # Yields each object, for potential recursive definition.
        # If nil is returned, a leaf is produced
        depth {subject(o, :rel => rel, :element => (:li if objects.length > 1))} if !is_done?(o) && @subjects.include?(o)
      end
    end
    
    # Haml rendering helper. Return CURIE for the literal datatype, if the literal is a typed literal.
    #
    # @param [RDF::Resource] resource
    # @return [String, nil]
    # @raise [RDF::WriterError]
    def get_dt_curie(literal)
      raise RDF::WriterError, "Getting datatype CURIE for #{literal.inspect}, which must be a literal" unless literal.is_a?(RDF::Literal)
      get_curie(literal.datatype) if literal.literal? && literal.datatype?
    end

    # Haml rendering helper. Return language for plain literal, if there is no language, or it is the same as the document, return nil
    #
    # @param [RDF::Literal] literal
    # @return [String, nil]
    # @raise [RDF::WriterError]
    def get_lang(literal)
      raise RDF::WriterError, "Getting datatype CURIE for #{literal.inspect}, which must be a literal" unless literal.is_a?(RDF::Literal)
      literal.language if literal.literal? && literal.language && literal.language != @lang
    end

    # Haml rendering helper. Data to be added to a @content value
    #
    # @param [RDF::Literal] literal
    # @return [String, nil]
    # @raise [RDF::WriterError]
    def get_content(literal)
      raise RDF::WriterError, "Getting content for #{literal.inspect}, which must be a literal" unless literal.is_a?(RDF::Literal)
      case literal
      when RDF::Literal::Date, RDF::Literal::Time, RDF::Literal::DateTime
        literal.to_s
      end
    end

    # Haml rendering helper. Display value for object, may be non-canonical if get_content returns a non-nil value
    #
    # @param [RDF::Literal] literal
    # @return [String]
    # @raise [RDF::WriterError]
    def get_value(literal)
      raise RDF::WriterError, "Getting value for #{literal.inspect}, which must be a literal" unless literal.is_a?(RDF::Literal)
      case literal
      when RDF::Literal::Date
        literal.object.strftime("%A, %d %B %Y")
      when RDF::Literal::Time
        literal.object.strftime("%H:%M:%S %Z").sub(/\+00:00/, "UTC")
      when RDF::Literal::DateTime
        literal.object.strftime("%H:%M:%S %Z on %A, %d %B %Y").sub(/\+00:00/, "UTC")
      else
        literal.to_s
      end
    end

    # Haml rendering helper. Return an appropriate label for a resource.
    #
    # @param [RDF::Resource] resource
    # @return [String]
    # @raise [RDF::WriterError]
    def get_predicate_name(resource)
      raise RDF::WriterError, "Getting predicate name for #{resource.inspect}, which must be a resource" unless resource.is_a?(RDF::Resource)
      get_curie(resource)
    end

    # Haml rendering helper. Return appropriate, term, CURIE or URI for the given resource.
    #
    # @param [RDF::Value] resource
    # @return [String] value to use to identify URI
    # @raise [RDF::WriterError]
    def get_curie(resource)
      raise RDF::WriterError, "Getting CURIE for #{resource.inspect}, which must be an RDF value" unless resource.is_a?(RDF::Value)
      return resource.to_s unless resource.uri?

      @rdfcore_prefixes ||= RDF::RDFa::Profile.find(RDF::URI("http://www.w3.org/profile/rdfa-1.1")).prefixes
      
      uri = resource.to_s

      curie = case
      when @uri_to_term_or_curie.has_key?(uri)
        return @uri_to_term_or_curie[uri]
      when @base_uri && uri.index(@base_uri.to_s) == 0
        uri.sub(@base_uri.to_s, "")
      when @vocabulary && uri.index(@vocabulary) == 0
        uri.sub(@vocabulary, "")
      when u = @uri_to_prefix.keys.detect {|u| uri.index(u.to_s) == 0}
        # Use a defined prefix
        prefix = @uri_to_prefix[u]
        prefix(prefix.to_sym, u)  # Define for output
        uri.sub(u.to_s, "#{prefix}:")
      when u = @rdfcore_prefixes.values.detect {|u| uri.index(u.to_s) == 0}
        # Use standard profile prefixes
        pfx = @rdfcore_prefixes.invert[u]
        prefix(pfx, u)  # Define for output
        uri.sub(u.to_s, "#{pfx}:")
      when @options[:standard_prefixes] && vocab = RDF::Vocabulary.detect {|v| uri.index(v.to_uri.to_s) == 0}
        prefix = vocab.__name__.to_s.split('::').last.downcase
        prefix(prefix.to_sym, vocab.to_uri) # Define for output
        uri.sub(vocab.to_uri.to_s, "#{prefix}:")
      else
        uri
      end
      
      @uri_to_term_or_curie[uri] = curie
    rescue Addressable::URI::InvalidURIError => e
      raise RDF::WriterError, "Invalid URI #{uri.inspect}: #{e.message}"
    end
    private
    
    ##
    # Haml rendering helper. Escape entities to avoid whitespace issues.
    #
    # # In addtion to "&<>, encode \n and \r to ensure that whitespace is properly preserved
    #
    # @param [String] str
    # @return [String]
    #   Entity-encoded string
    def escape_entities(str)
<<<<<<< HEAD
      CGI.escapeHTML(str).gsub(/[\n\r]/) {|c| '&#x' + c.unpack('h').first + ';'}
=======
      CGI.escape_html(str).gsub(/[\n\r]/) {|c| '&#x' + c.unpack('h').first + ';'}
>>>>>>> 5395b918
    end

    # Increase depth around a method invocation
    def depth
      @depth += 1
      ret = yield
      @depth -= 1
      ret
    end
    
    # Render HAML
    # @param [Symbol, String] template
    #   If a symbol, finds a matching template from haml_template, otherwise uses template as is
    # @param [Hash{Symbol => Object}] locals
    #   Locals to pass to render
    # @return [String]
    # @raise [RDF::WriterError]
    def hamlify(template, locals = {})
      template = haml_template[template] if template.is_a?(Symbol)

      template = template.align_left
      add_debug "hamlify template: #{template}"
      add_debug "hamlify locals: #{locals.inspect}"

      Haml::Engine.new(template, @options[:haml_options] || HAML_OPTIONS).render(self, locals) do |*args|
        yield(*args) if block_given?
      end
    rescue Haml::Error => e
      raise RDF::WriterError, "#{e.inspect}\n" +
        "rendering #{template}\n" +
        "with options #{(@options[:haml_options] || HAML_OPTIONS).inspect}\n" +
        "and locals #{locals.inspect}"
    end

    # Mark a subject as done.
    def subject_done(subject)
      @serialized[subject] = true
    end
    
    def is_done?(subject)
      @serialized.include?(subject)
    end

    # Return the number of times this node has been referenced in the object position
    def ref_count(node)
      @references.fetch(node, 0)
    end

    # Add debug event to debug array, if specified
    #
    # @param [String] message::
    def add_debug(message)
      msg = "#{'  ' * @depth}#{message}"
      STDERR.puts msg if ::RDF::RDFa.debug?
      @debug << msg if @debug.is_a?(Array)
    end
  end
end

require 'rdf/rdfa/writer/haml_templates'<|MERGE_RESOLUTION|>--- conflicted
+++ resolved
@@ -722,11 +722,7 @@
     # @return [String]
     #   Entity-encoded string
     def escape_entities(str)
-<<<<<<< HEAD
-      CGI.escapeHTML(str).gsub(/[\n\r]/) {|c| '&#x' + c.unpack('h').first + ';'}
-=======
       CGI.escape_html(str).gsub(/[\n\r]/) {|c| '&#x' + c.unpack('h').first + ';'}
->>>>>>> 5395b918
     end
 
     # Increase depth around a method invocation
