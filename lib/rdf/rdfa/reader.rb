--- conflicted
+++ resolved
@@ -7,10 +7,6 @@
   # @author [Gregg Kellogg](http://kellogg-assoc.com/)
   class Reader < RDF::Reader
     format Format
-<<<<<<< HEAD
-=======
-    autoload :VERSION,   'rdf/rdfa/version'
->>>>>>> c4098591
   
     NC_REGEXP = Regexp.new(
       %{^
